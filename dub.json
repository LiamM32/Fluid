{
	"authors": [
		"Artha"
	],
	"configurations": [
		{
			"name": "default",
			"targetType": "library"
		},
		{
			"libs": [
				"raylib"
			],
			"name": "unittest",
			"targetType": "library"
		}
	],
	"copyright": "Copyright © 2021–2024, Artha",
	"dependencies": {
		"arsd-official:image_files": {
			"optional": true,
			"version": "~>11.3"
		},
		"arsd-official:simpledisplay": {
			"optional": true,
			"version": "~>11.3"
		},
		"bindbc-freetype": "~>1.1.1",
		"elemi": {
			"optional": true,
			"version": "~>1.2.2"
		},
		"raylib-d": {
			"default": true,
			"optional": true,
			"version": "~>5"
		}
	},
	"description": "A straightforward and easy to use GUI library.",
	"license": "BSL",
	"name": "fluid",
	"stringImportPaths": [
		"resources"
	],
	"subPackages": [
		{
<<<<<<< HEAD
			"copyFiles": [
				"examples/sometype-mono.ttf"
			],
			"dependencies": {
				"glui": ">=0.0.0",
				"libdparse": "~>0.23.2"
=======
			"dependencies": {
				"fluid": ">=0.0.0"
			},
			"libs": [
				"raylib"
			],
			"name": "example-showcase",
			"sourceFiles": [
				"examples/showcase.d"
			],
			"sourcePaths": [],
			"targetPath": "build",
			"targetType": "executable"
		},
		{
			"dependencies": {
				"arsd-official:image_files": "~>11.3",
				"arsd-official:simpledisplay": "~>11.3",
				"fluid": ">=0.0.0"
			},
			"libs": [
				"raylib"
			],
			"name": "example-showcase-2",
			"sourceFiles": [
				"examples/showcase_2.d"
			],
			"sourcePaths": [],
			"targetPath": "build",
			"targetType": "executable"
		},
		{
			"dependencies": {
				"fluid": ">=0.0.0"
			},
			"libs": [
				"raylib"
			],
			"name": "example-onions",
			"sourceFiles": [
				"examples/onions.d"
			],
			"sourcePaths": [],
			"targetPath": "build",
			"targetType": "executable"
		},
		{
			"dependencies": {
				"fluid": ">=0.0.0"
			},
			"libs": [
				"raylib"
			],
			"name": "example-checks",
			"sourceFiles": [
				"examples/checks.d"
			],
			"sourcePaths": [],
			"targetPath": "build",
			"targetType": "executable"
		},
		{
			"dependencies": {
				"fluid": ">=0.0.0"
			},
			"libs": [
				"raylib"
			],
			"name": "example-scroll",
			"sourceFiles": [
				"examples/scroll.d"
			],
			"sourcePaths": [],
			"targetPath": "build",
			"targetType": "executable"
		},
		{
			"dependencies": {
				"fluid": ">=0.0.0"
			},
			"libs": [
				"raylib"
			],
			"name": "example-margins",
			"sourceFiles": [
				"examples/margins.d"
			],
			"sourcePaths": [],
			"targetPath": "build",
			"targetType": "executable"
		},
		{
			"dependencies": {
				"fluid": ">=0.0.0"
>>>>>>> 0f8d8a96
			},
			"libs": [
				"raylib"
			],
<<<<<<< HEAD
			"name": "showcase",
			"sourcePaths": [
				"examples"
=======
			"name": "example-hidpi",
			"sourceFiles": [
				"examples/hidpi.d"
			],
			"sourcePaths": [],
			"targetPath": "build",
			"targetType": "executable"
		},
		{
			"dependencies": {
				"fluid": ">=0.0.0"
			},
			"libs": [
				"raylib"
>>>>>>> 0f8d8a96
			],
			"stringImportPaths": [
				"examples"
			],
			"targetPath": "build",
			"targetType": "executable"
		}
	],
	"targetPath": "build",
	"targetType": "library"
}<|MERGE_RESOLUTION|>--- conflicted
+++ resolved
@@ -44,133 +44,19 @@
 	],
 	"subPackages": [
 		{
-<<<<<<< HEAD
 			"copyFiles": [
 				"examples/sometype-mono.ttf"
 			],
 			"dependencies": {
-				"glui": ">=0.0.0",
-				"libdparse": "~>0.23.2"
-=======
-			"dependencies": {
+				"libdparse": "~>0.23.2",
 				"fluid": ">=0.0.0"
 			},
 			"libs": [
 				"raylib"
 			],
-			"name": "example-showcase",
-			"sourceFiles": [
-				"examples/showcase.d"
-			],
-			"sourcePaths": [],
-			"targetPath": "build",
-			"targetType": "executable"
-		},
-		{
-			"dependencies": {
-				"arsd-official:image_files": "~>11.3",
-				"arsd-official:simpledisplay": "~>11.3",
-				"fluid": ">=0.0.0"
-			},
-			"libs": [
-				"raylib"
-			],
-			"name": "example-showcase-2",
-			"sourceFiles": [
-				"examples/showcase_2.d"
-			],
-			"sourcePaths": [],
-			"targetPath": "build",
-			"targetType": "executable"
-		},
-		{
-			"dependencies": {
-				"fluid": ">=0.0.0"
-			},
-			"libs": [
-				"raylib"
-			],
-			"name": "example-onions",
-			"sourceFiles": [
-				"examples/onions.d"
-			],
-			"sourcePaths": [],
-			"targetPath": "build",
-			"targetType": "executable"
-		},
-		{
-			"dependencies": {
-				"fluid": ">=0.0.0"
-			},
-			"libs": [
-				"raylib"
-			],
-			"name": "example-checks",
-			"sourceFiles": [
-				"examples/checks.d"
-			],
-			"sourcePaths": [],
-			"targetPath": "build",
-			"targetType": "executable"
-		},
-		{
-			"dependencies": {
-				"fluid": ">=0.0.0"
-			},
-			"libs": [
-				"raylib"
-			],
-			"name": "example-scroll",
-			"sourceFiles": [
-				"examples/scroll.d"
-			],
-			"sourcePaths": [],
-			"targetPath": "build",
-			"targetType": "executable"
-		},
-		{
-			"dependencies": {
-				"fluid": ">=0.0.0"
-			},
-			"libs": [
-				"raylib"
-			],
-			"name": "example-margins",
-			"sourceFiles": [
-				"examples/margins.d"
-			],
-			"sourcePaths": [],
-			"targetPath": "build",
-			"targetType": "executable"
-		},
-		{
-			"dependencies": {
-				"fluid": ">=0.0.0"
->>>>>>> 0f8d8a96
-			},
-			"libs": [
-				"raylib"
-			],
-<<<<<<< HEAD
 			"name": "showcase",
 			"sourcePaths": [
 				"examples"
-=======
-			"name": "example-hidpi",
-			"sourceFiles": [
-				"examples/hidpi.d"
-			],
-			"sourcePaths": [],
-			"targetPath": "build",
-			"targetType": "executable"
-		},
-		{
-			"dependencies": {
-				"fluid": ">=0.0.0"
-			},
-			"libs": [
-				"raylib"
->>>>>>> 0f8d8a96
 			],
 			"stringImportPaths": [
 				"examples"
