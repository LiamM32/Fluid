--- conflicted
+++ resolved
@@ -26,11 +26,7 @@
 
     class BrokenFrame : GluiFrame {
 
-<<<<<<< HEAD
         override void drawImpl(Rectangle outer, Rectangle inner) @trusted {
-=======
-        override void drawImpl(Rectangle outer, Rectangle inner) {
->>>>>>> 8d4676f6
 
             debug {
 
